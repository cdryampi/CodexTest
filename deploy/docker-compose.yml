--- conflicted
+++ resolved
@@ -5,17 +5,16 @@
     image: postgres:16
     restart: always
     environment:
-      POSTGRES_DB: "${POSTGRES_DB}"
-      POSTGRES_USER: "${POSTGRES_USER}"
-      POSTGRES_PASSWORD: "${POSTGRES_PASSWORD}"
+      POSTGRES_DB: ${{project.POSTGRES_DB}}
+      POSTGRES_USER: ${{project.POSTGRES_USER}}
+      POSTGRES_PASSWORD: ${{project.POSTGRES_PASSWORD}}
     volumes:
       - pgdata:/var/lib/postgresql/data
     networks:
       backend_net:
-        aliases:
-          - postgres
+        aliases: [postgres]
     healthcheck:
-      test: ["CMD-SHELL", "pg_isready -U ${POSTGRES_USER:-postgres} -d ${POSTGRES_DB:-postgres}"]
+      test: ["CMD-SHELL", "pg_isready -U $${POSTGRES_USER} -d $${POSTGRES_DB}"]
       interval: 10s
       timeout: 5s
       retries: 5
@@ -30,65 +29,35 @@
       postgres:
         condition: service_healthy
     environment:
-      # Variables estándar de Django
-      SECRET_KEY: "${SECRET_KEY:-}"
-      DEBUG: "${DEBUG:-False}"
-      SECURE_SSL_REDIRECT: "${SECURE_SSL_REDIRECT:-True}"
-      ALLOWED_HOSTS: "${ALLOWED_HOSTS:-}"
-      CSRF_TRUSTED_ORIGINS: "${CSRF_TRUSTED_ORIGINS:-}"
-      CORS_ALLOWED_ORIGINS: "${CORS_ALLOWED_ORIGINS:-}"
-<<<<<<< HEAD
-      DATABASE_URL: "${DATABASE_URL:-$${{project.DATABASE_URL}}}"
-      OPENAI_API_KEY: "${OPENAI_API_KEY:-}"
-      OPENAI_API_URL: "${OPENAI_API_URL:-}"
-      OPENAI_DEFAULT_MODEL: "${OPENAI_DEFAULT_MODEL:-}"
-      OPENAI_REQUEST_TIMEOUT: "${OPENAI_REQUEST_TIMEOUT:-}"
-      OPENAI_THROTTLE: "${OPENAI_THROTTLE:-}"
-      OPENAI_MAX_TEXT_LENGTH: "${OPENAI_MAX_TEXT_LENGTH:-}"
+      # Django (nombres que lees en settings.py con os.getenv)
+      SECRET: ${{project.SECRET}}
+      DJANGO_DEBUG: ${{project.DJANGO_DEBUG}}
+      DJANGO_SECURE_SSL_REDIRECT: ${{project.DJANGO_SECURE_SSL_REDIRECT}}
+      DJANGO_ALLOWED_HOSTS: ${{project.DJANGO_ALLOWED_HOSTS}}
+      DJANGO_CSRF_TRUSTED_ORIGINS: ${{project.DJANGO_CSRF_TRUSTED_ORIGINS}}
+      DJANGO_CORS_ALLOWED_ORIGINS: ${{project.DJANGO_CORS_ALLOWED_ORIGINS}}
 
-      # Aliases usados por Dokploy
-      SECRET: "${SECRET:-}"
-      URL: "${URL:-}"
-      DJANGO_SECRET_KEY: "${DJANGO_SECRET_KEY:-}"
-      DJANGO_DEBUG: "${DJANGO_DEBUG:-}"
-      DJANGO_SECURE_SSL_REDIRECT: "${DJANGO_SECURE_SSL_REDIRECT:-}"
-      DJANGO_ALLOWED_HOSTS: "${DJANGO_ALLOWED_HOSTS:-}"
-      DJANGO_CSRF_TRUSTED_ORIGINS: "${DJANGO_CSRF_TRUSTED_ORIGINS:-}"
-      DJANGO_CORS_ALLOWED_ORIGINS: "${DJANGO_CORS_ALLOWED_ORIGINS:-}"
-      DJANGO_DATABASE_URL: "${DJANGO_DATABASE_URL:-$${{project.DATABASE_URL}}}"
-      DJANGO_OPENAI_API_KEY: "${DJANGO_OPENAI_API_KEY:-}"
-      DJANGO_OPEN_IA_KEY: "${DJANGO_OPEN_IA_KEY:-}"
+      # Base de datos (elige una de dos: URL o campos sueltos)
+      DATABASE_URL: ${{project.DATABASE_URL}}
+      POSTGRES_DB: ${{project.POSTGRES_DB}}
+      POSTGRES_USER: ${{project.POSTGRES_USER}}
+      POSTGRES_PASSWORD: ${{project.POSTGRES_PASSWORD}}
+      POSTGRES_HOST: postgres
+      POSTGRES_PORT: "5432"
 
-      # Compatibilidad con despliegues previos
-      OPEN_IA_KEY: "${OPEN_IA_KEY:-}"
-      VITE_OPEN_IA_KEY: "${VITE_OPEN_IA_KEY:-}"
+      # Claves extra (si las usas)
+      OPENAI_API_KEY: ${{project.OPENAI_API_KEY}}
+      OPEN_IA_KEY: ${{project.OPEN_IA_KEY}}
 
-      # Configuración PostgreSQL (directa y con prefijo Dokploy)
-      # En Dokploy define DATABASE_URL=${{project.DATABASE_URL}} para reutilizar la cadena provista por el proyecto
-=======
-      DATABASE_URL: "${DATABASE_URL:-}"
-      # En Dokploy define DATABASE_URL=${{project.POSTGRES_URL}} para reutilizar la cadena provista por el proyecto
->>>>>>> d4eedd62
-      POSTGRES_DB: "${POSTGRES_DB:-}"
-      POSTGRES_USER: "${POSTGRES_USER:-}"
-      POSTGRES_PASSWORD: "${POSTGRES_PASSWORD:-}"
-      POSTGRES_HOST: "${POSTGRES_HOST:-postgres}"
-      POSTGRES_PORT: "${POSTGRES_PORT:-5432}"
-      DJANGO_POSTGRES_DB: "${DJANGO_POSTGRES_DB:-}"
-      DJANGO_POSTGRES_USER: "${DJANGO_POSTGRES_USER:-}"
-      DJANGO_POSTGRES_PASSWORD: "${DJANGO_POSTGRES_PASSWORD:-}"
-      DJANGO_POSTGRES_HOST: "${DJANGO_POSTGRES_HOST:-}"
-      DJANGO_POSTGRES_PORT: "${DJANGO_POSTGRES_PORT:-}"
-
-      GUNICORN_WORKERS: "${GUNICORN_WORKERS:-3}"
-      GUNICORN_THREADS: "${GUNICORN_THREADS:-1}"
-      GUNICORN_TIMEOUT: "${GUNICORN_TIMEOUT:-120}"
-      DB_MAX_RETRIES: "${DB_MAX_RETRIES:-30}"
-      DB_RETRY_DELAY: "${DB_RETRY_DELAY:-1}"
+      # Tuning opcional
+      GUNICORN_WORKERS: "3"
+      GUNICORN_THREADS: "1"
+      GUNICORN_TIMEOUT: "120"
+      DB_MAX_RETRIES: "30"
+      DB_RETRY_DELAY: "1"
     networks:
       backend_net:
-        aliases:
-          - backend
+        aliases: [backend]
     ports:
       - "8001:8000"
     volumes:
